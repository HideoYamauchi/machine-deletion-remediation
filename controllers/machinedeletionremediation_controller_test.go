package controllers

import (
	"context"
	"fmt"
	"time"

	. "github.com/onsi/ginkgo/v2"
	. "github.com/onsi/gomega"

	v1 "k8s.io/api/core/v1"
	"k8s.io/apimachinery/pkg/api/errors"
	metav1 "k8s.io/apimachinery/pkg/apis/meta/v1"
	"k8s.io/apimachinery/pkg/types"
	"k8s.io/client-go/kubernetes/scheme"
	controllerruntime "sigs.k8s.io/controller-runtime"
	"sigs.k8s.io/controller-runtime/pkg/client"
	"sigs.k8s.io/controller-runtime/pkg/reconcile"

	"github.com/openshift/machine-api-operator/pkg/apis/machine/v1beta1"

	"github.com/medik8s/machine-deletion-remediation/api/v1alpha1"
)

const (
	defaultNamespace                                     = "default"
	dummyMachine                                         = "dummy-machine"
	workerNodeName, masterNodeName, noneExistingNodeName = "worker-node-x", "master-node-x", "phantom-node"
	workerNodeMachineName, masterNodeMachineName         = "worker-node-x-machine", "master-node-x-machine"
	mockDeleteFailMessage                                = "mock delete failure"
)

var _ = Describe("Machine Deletion Remediation CR", func() {
	var (
		underTest                            *v1alpha1.MachineDeletionRemediation
		workerNodeMachine, masterNodeMachine *v1beta1.Machine
		workerNode, masterNode               *v1.Node
		//phantomNode is never created by client
		phantomNode *v1.Node
	)

	Context("Defaults", func() {
		BeforeEach(func() {
			underTest = &v1alpha1.MachineDeletionRemediation{
				ObjectMeta: metav1.ObjectMeta{Name: "test", Namespace: defaultNamespace},
			}
			err := k8sClient.Create(context.Background(), underTest)
			Expect(err).NotTo(HaveOccurred())
		})

		AfterEach(func() {
			err := k8sClient.Delete(context.Background(), underTest)
			Expect(err).NotTo(HaveOccurred())
		})

		When("creating a resource", func() {
			It("CR is namespace scoped", func() {
				Expect(underTest.Namespace).To(Not(BeEmpty()))
			})

		})
	})

	Context("Reconciliation", func() {
		var (
			isDeleteWorkerNodeMachine bool
		)

		Context("Sunny Flows", func() {
			When("remediation does not exist", func() {
				It("No machine is deleted", func() {
					verifyMachineNotDeleted(workerNodeMachineName)
					verifyMachineNotDeleted(masterNodeMachineName)
				})
				BeforeEach(func() {
					underTest = createRemediation(phantomNode)
				})

			})

			When("remediation associated machine has no owner ref", func() {
				It("No machine is deleted", func() {
					verifyMachineNotDeleted(workerNodeMachineName)
					verifyMachineNotDeleted(masterNodeMachineName)
				})

				BeforeEach(func() {
					underTest = createRemediation(masterNode)
				})

			})

			When("remediation associated machine has owner ref without controller", func() {
				It("No machine is deleted", func() {
					verifyMachineNotDeleted(workerNodeMachineName)
					verifyMachineNotDeleted(masterNodeMachineName)
				})

				BeforeEach(func() {
					workerNodeMachine.OwnerReferences[0].Controller = nil
					Expect(k8sClient.Update(context.Background(), workerNodeMachine)).ToNot(HaveOccurred())
					underTest = createRemediation(workerNode)
				})

			})

			When("remediation associated machine has owner ref with controller set to false", func() {
				It("No machine is deleted", func() {
					verifyMachineNotDeleted(workerNodeMachineName)
					verifyMachineNotDeleted(masterNodeMachineName)
				})

				BeforeEach(func() {
					controllerValue := false
					workerNodeMachine.OwnerReferences[0].Controller = &controllerValue
					Expect(k8sClient.Update(context.Background(), workerNodeMachine)).ToNot(HaveOccurred())
					underTest = createRemediation(workerNode)
				})

			})

			When("worker node remediation exist", func() {
				It("worker machine is deleted", func() {
					verifyMachineIsDeleted(workerNodeMachineName)
					verifyMachineNotDeleted(masterNodeMachineName)
				})

				BeforeEach(func() {
					isDeleteWorkerNodeMachine = false
					underTest = createRemediation(workerNode)
				})
			})

		})
		Context("Rainy (Error) Flows", func() {
			var (
				reconcileError   error
				reconcileRequest reconcile.Request
				reconciler       MachineDeletionRemediationReconciler
			)
			When("remediation is not connected to a node", func() {
				It("node not found error", func() {
					Eventually(func() bool {
						_, reconcileError = reconciler.Reconcile(context.Background(), reconcileRequest)
						return errors.IsNotFound(reconcileError)
					}).Should(BeTrue())
				})

				BeforeEach(func() {
					underTest = createRemediation(phantomNode)
				})
			})

			When("node does not have annotations", func() {
				It("no annotations error", func() {
					Eventually(func() bool {
						_, reconcileError = reconciler.Reconcile(context.Background(), reconcileRequest)
						return reconcileError != nil && reconcileError.Error() == fmt.Sprintf(noAnnotationsError, underTest.Name)
					}).Should(BeTrue())

				})

				BeforeEach(func() {
					//node is
					underTest = createRemediation(masterNode)
					masterNode.Annotations = nil
					Expect(k8sClient.Update(context.Background(), masterNode)).ToNot(HaveOccurred())
				})
			})

			When("node does not have machine annotation", func() {
				It("no machine annotation error", func() {
					Eventually(func() bool {
						_, reconcileError = reconciler.Reconcile(context.Background(), reconcileRequest)
						return reconcileError != nil && reconcileError.Error() == fmt.Sprintf(noMachineAnnotationError, underTest.Name)
					}).Should(BeTrue())

				})

				BeforeEach(func() {
					//node is
					underTest = createRemediation(masterNode)
					masterNode.Annotations[machineAnnotationOpenshift] = ""
					Expect(k8sClient.Update(context.Background(), masterNode)).ToNot(HaveOccurred())
				})
			})

			When("node's machine annotation has invalid value", func() {
				It("failed to extract Name/Namespace from machine annotation error", func() {
					Eventually(func() bool {
						_, reconcileError = reconciler.Reconcile(context.Background(), reconcileRequest)
						return reconcileError != nil && reconcileError.Error() == fmt.Sprintf(invalidValueMachineAnnotationError, underTest.Name)
					}).Should(BeTrue())

				})

				BeforeEach(func() {
					underTest = createRemediation(masterNode)
					masterNode.Annotations[machineAnnotationOpenshift] = "Gibberish"
					Expect(k8sClient.Update(context.Background(), masterNode)).ToNot(HaveOccurred())
				})
			})

			When("node's machine annotation has incorrect value", func() {
				It("failed to fetch machine error", func() {
					Eventually(func() bool {
						_, reconcileError = reconciler.Reconcile(context.Background(), reconcileRequest)
						return errors.IsNotFound(reconcileError)
					}).Should(BeTrue())

				})

				BeforeEach(func() {
					underTest = createRemediation(masterNode)
					masterNode.Annotations[machineAnnotationOpenshift] = "phantom-machine-namespace/phantom-machine-name"
					Expect(k8sClient.Update(context.Background(), masterNode)).ToNot(HaveOccurred())
				})
			})

			When("machine associated to worker node fails deletion", func() {
				It("returns the same delete failure error", func() {
<<<<<<< HEAD
					Skip("Test affected by too many timeouts, skipping it until reworked")
					Eventually(func() bool {
						_ = k8sClient.Create(context.Background(), workerNodeMachine) //make sure worker machine will exist - it may be deleted by first run
=======
					Eventually(func() error {
						workerNodeMachine.ResourceVersion = ""
						err := k8sClient.Create(context.Background(), workerNodeMachine) //make sure worker machine will exist - it may be deleted by first run
						if !errors.IsAlreadyExists(err) {
							return err
						}
>>>>>>> 243deacf
						_, reconcileError = reconciler.Reconcile(context.Background(), reconcileRequest)
						return reconcileError
					}, 10*time.Second, 1*time.Second).Should(MatchError(mockDeleteFailMessage))
				})

				BeforeEach(func() {
					underTest = createRemediation(workerNode)
					reconciler = MachineDeletionRemediationReconciler{Client: deleteFailClient{k8sClient}, Log: controllerruntime.Log, Scheme: scheme.Scheme}
					isDeleteWorkerNodeMachine = false //Reconcile runs twice, first time is initiated automatically by Ginkgo framework without fake client - the machine is deleted than
				})
			})

			BeforeEach(func() {
				reconciler = MachineDeletionRemediationReconciler{Client: k8sClient, Log: controllerruntime.Log, Scheme: scheme.Scheme}
			})

			JustBeforeEach(func() {
				reconcileRequest = controllerruntime.Request{NamespacedName: types.NamespacedName{Name: underTest.Name, Namespace: defaultNamespace}}
			})

		})

		BeforeEach(func() {
			isDeleteWorkerNodeMachine = true
			workerNodeMachine, masterNodeMachine = createWorkerMachine(workerNodeMachineName), createMachine(masterNodeMachineName)
			workerNode, masterNode, phantomNode = createNodeWithMachine(workerNodeName, workerNodeMachine), createNodeWithMachine(masterNodeName, masterNodeMachine), createNode(noneExistingNodeName)

			Expect(k8sClient.Create(context.Background(), masterNode)).ToNot(HaveOccurred())
			Expect(k8sClient.Create(context.Background(), workerNode)).ToNot(HaveOccurred())
			Expect(k8sClient.Create(context.Background(), masterNodeMachine)).ToNot(HaveOccurred())
			Expect(k8sClient.Create(context.Background(), workerNodeMachine)).ToNot(HaveOccurred())
		})

		JustBeforeEach(func() {
			Expect(k8sClient.Create(context.Background(), underTest)).ToNot(HaveOccurred())
		})

		AfterEach(func() {
			Expect(k8sClient.Delete(context.Background(), masterNode)).ToNot(HaveOccurred())
			Expect(k8sClient.Delete(context.Background(), workerNode)).ToNot(HaveOccurred())
			Expect(k8sClient.Delete(context.Background(), masterNodeMachine)).ToNot(HaveOccurred())
			Expect(k8sClient.Delete(context.Background(), underTest)).ToNot(HaveOccurred())
			if isDeleteWorkerNodeMachine {
				Expect(k8sClient.Delete(context.Background(), workerNodeMachine)).ToNot(HaveOccurred())
			}
		})
	})
})

func createRemediation(node *v1.Node) *v1alpha1.MachineDeletionRemediation {
	mdr := &v1alpha1.MachineDeletionRemediation{}
	mdr.Name = node.Name
	mdr.Namespace = defaultNamespace
	return mdr
}

func createNodeWithMachine(nodeName string, machine *v1beta1.Machine) *v1.Node {
	n := createNode(nodeName)
	n.Annotations[machineAnnotationOpenshift] = fmt.Sprintf("%s/%s", machine.GetNamespace(), machine.GetName())
	return n
}
func createNode(nodeName string) *v1.Node {
	n := &v1.Node{}
	n.Name = nodeName
	n.Annotations = map[string]string{}
	return n
}

func createDummyMachine() *v1beta1.Machine {
	return createMachine(dummyMachine)
}
func createMachine(machineName string) *v1beta1.Machine {
	machine := &v1beta1.Machine{}
	machine.SetNamespace(defaultNamespace)
	machine.SetName(machineName)
	return machine
}
func createWorkerMachine(machineName string) *v1beta1.Machine {
	controllerVal := true
	machine := createMachine(machineName)
	ref := metav1.OwnerReference{
		Name:       "machineSetX",
		Kind:       machineSetKind,
		UID:        "1234",
		APIVersion: v1beta1.SchemeGroupVersion.String(),
		Controller: &controllerVal,
	}
	machine.SetOwnerReferences([]metav1.OwnerReference{ref})
	return machine
}

func verifyMachineNotDeleted(machineName string) {
	Consistently(
		func() error {
			return k8sClient.Get(context.Background(), client.ObjectKey{Namespace: defaultNamespace, Name: machineName}, createDummyMachine())
		}).ShouldNot(HaveOccurred())
}

func verifyMachineIsDeleted(machineName string) {
	Eventually(func() bool {
		return errors.IsNotFound(k8sClient.Get(context.Background(), client.ObjectKey{Namespace: defaultNamespace, Name: machineName}, createDummyMachine()))
	}).Should(BeTrue())
}

type deleteFailClient struct {
	client.Client
}

func (deleteFailClient) Delete(ctx context.Context, obj client.Object, opts ...client.DeleteOption) error {
	return fmt.Errorf(mockDeleteFailMessage)
}<|MERGE_RESOLUTION|>--- conflicted
+++ resolved
@@ -219,18 +219,12 @@
 
 			When("machine associated to worker node fails deletion", func() {
 				It("returns the same delete failure error", func() {
-<<<<<<< HEAD
-					Skip("Test affected by too many timeouts, skipping it until reworked")
-					Eventually(func() bool {
-						_ = k8sClient.Create(context.Background(), workerNodeMachine) //make sure worker machine will exist - it may be deleted by first run
-=======
 					Eventually(func() error {
 						workerNodeMachine.ResourceVersion = ""
 						err := k8sClient.Create(context.Background(), workerNodeMachine) //make sure worker machine will exist - it may be deleted by first run
 						if !errors.IsAlreadyExists(err) {
 							return err
 						}
->>>>>>> 243deacf
 						_, reconcileError = reconciler.Reconcile(context.Background(), reconcileRequest)
 						return reconcileError
 					}, 10*time.Second, 1*time.Second).Should(MatchError(mockDeleteFailMessage))
